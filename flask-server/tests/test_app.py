--- conflicted
+++ resolved
@@ -40,12 +40,8 @@
     })
     self.assertEqual(response.status_code, 200)
     self.assertIn('Product added successfully', response.json['message'])
-<<<<<<< HEAD
 
   # Test for getting a product by id
-=======
-    # Test for getting a product by id
->>>>>>> f6270bb8
   def test_get_product_by_id(self):
     product = Product.query.filter_by(name="Sample").first()
     response = self.client.get(f'/get_product/{product.id}')
